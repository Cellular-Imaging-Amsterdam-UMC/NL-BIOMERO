--- conflicted
+++ resolved
@@ -26,10 +26,6 @@
         whitenoise \
         omero-script-menu-widget==1.1.1
 
-<<<<<<< HEAD
-
-=======
->>>>>>> 3db1732d
 # Implement the script menu widget, replacing the native functionality of the script button in the header
 RUN /opt/omero/web/venv3/bin/omero-script-menu-widget-setup
 
