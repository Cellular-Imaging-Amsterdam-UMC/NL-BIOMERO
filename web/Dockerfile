--- conflicted
+++ resolved
@@ -23,11 +23,6 @@
         omero-iviewer \
         omero-fpbioimage \
         omero-mapr \
-<<<<<<< HEAD
-        omero-parade \
-        #githbu://my-repo/build/v1.23.4 \
-=======
->>>>>>> 7e042a04
         omero-webtagging-autotag \
         omero-webtagging-tagsearch \
         whitenoise 
