--- conflicted
+++ resolved
@@ -19,14 +19,9 @@
 #     git clone --depth 1 --branch master --single-branch https://github.com/NL-BioImaging/biomero-scripts.git biomero
 
 # Clone specific release version
-<<<<<<< HEAD
-RUN cd $OMERO_DIST/lib/scripts/ && \
-    git clone --depth 1 --branch ${BIOMERO_VERSION} --single-branch https://github.com/NL-BioImaging/biomero-scripts.git biomero
-=======
 RUN cd /opt/omero/server/OMERO.server/lib/scripts/ && \
     git clone --depth 1 --branch ${BIOMERO_VERSION} --single-branch https://github.com/NL-BioImaging/biomero-scripts.git biomero && \
     rm -f biomero/admin/Example_Minimal_Slurm_Script.py
->>>>>>> 59eea899
 
 # Install the Figure-to-PDF script for OMERO.figure plugin
 RUN curl -o $OMERO_DIST/lib/scripts/omero/figure_scripts/Figure_To_Pdf.py \
